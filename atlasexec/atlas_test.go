--- conflicted
+++ resolved
@@ -4,10 +4,7 @@
 	"bytes"
 	"context"
 	"database/sql"
-<<<<<<< HEAD
 	"encoding/base64"
-=======
->>>>>>> e37b297e
 	"encoding/json"
 	"fmt"
 	"io"
@@ -20,10 +17,7 @@
 
 	"ariga.io/atlas-go-sdk/atlasexec"
 	"ariga.io/atlas/cmd/atlas/x"
-<<<<<<< HEAD
 	"ariga.io/atlas/sql/migrate"
-=======
->>>>>>> e37b297e
 	"ariga.io/atlas/sql/sqlcheck"
 
 	_ "github.com/mattn/go-sqlite3"
@@ -141,7 +135,6 @@
 		var raw json.RawMessage
 		require.NoError(t, json.NewDecoder(&buf).Decode(&raw))
 	})
-<<<<<<< HEAD
 	t.Run("lint uses --base and --latest", func(t *testing.T) {
 		c, err := atlasexec.NewClient(".", "atlas")
 		require.NoError(t, err)
@@ -154,8 +147,6 @@
 		require.ErrorContains(t, err, "--latest, --git-base, and --base are mutually exclusive")
 		require.Nil(t, summary)
 	})
-=======
->>>>>>> e37b297e
 }
 
 func TestMigrateLintWithLogin(t *testing.T) {
@@ -163,7 +154,6 @@
 		Query     string          `json:"query"`
 		Variables json.RawMessage `json:"variables"`
 	}
-<<<<<<< HEAD
 	type Dir struct {
 		Name    string `json:"name"`
 		Content string `json:"content"`
@@ -174,14 +164,11 @@
 			Dirs []Dir `json:"dirs"`
 		} `json:"data"`
 	}
-=======
->>>>>>> e37b297e
 	token := "123456789"
 	srv := httptest.NewServer(http.HandlerFunc(func(w http.ResponseWriter, r *http.Request) {
 		require.Equal(t, "Bearer "+token, r.Header.Get("Authorization"))
 		var query graphQLQuery
 		require.NoError(t, json.NewDecoder(r.Body).Decode(&query))
-<<<<<<< HEAD
 		switch {
 		case strings.Contains(query.Query, "mutation reportMigrationLint"):
 			_, err := fmt.Fprintf(w, `{ "data": { "reportMigrationLint": { "url": "https://migration-lint-report-url" } } }`)
@@ -200,10 +187,6 @@
 			st2bytes, err := json.Marshal(resp)
 			require.NoError(t, err)
 			_, err = fmt.Fprint(w, string(st2bytes))
-=======
-		if strings.Contains(query.Query, "mutation reportMigrationLint") {
-			_, err := fmt.Fprint(w, `{ "data": { "reportMigrationLint": { "url": "https://migration-lint-report-url" } } }`)
->>>>>>> e37b297e
 			require.NoError(t, err)
 		}
 	}))
@@ -255,22 +238,18 @@
 		}))
 		require.Equal(t, strings.TrimSpace(buf.String()), "https://migration-lint-report-url")
 	})
-<<<<<<< HEAD
 	t.Run("lint uses --base", func(t *testing.T) {
 		c, err := atlasexec.NewClient(".", "atlas")
 		require.NoError(t, err)
 		summary, err := c.MigrateLint(context.Background(), &atlasexec.MigrateLintParams{
 			DevURL: "sqlite://file?mode=memory",
 			DirURL: "file://testdata/migrations",
-
 			ConfigURL: atlasConfigURL,
 			Base:      "atlas://test-dir-slug",
 		})
 		require.NoError(t, err)
 		require.NotNil(t, summary)
 	})
-=======
->>>>>>> e37b297e
 }
 
 func Test_MigrateStatus(t *testing.T) {
