package atlasexec_test

import (
	"ariga.io/atlas/sql/migrate"
	"bytes"
	"context"
	"database/sql"
	"encoding/base64"
	"encoding/json"
	"fmt"
	"io"
	"net/http"
	"net/http/httptest"
	"os"
	"path/filepath"
	"strings"
	"testing"

	"ariga.io/atlas-go-sdk/atlasexec"
	"ariga.io/atlas/cmd/atlas/x"
	"ariga.io/atlas/sql/sqlcheck"

	_ "github.com/mattn/go-sqlite3"
	"github.com/stretchr/testify/require"
)

func Test_MigrateApply(t *testing.T) {
	ec, err := atlasexec.NewWorkingDir(
		atlasexec.WithMigrations(os.DirFS(filepath.Join("testdata", "migrations"))),
		atlasexec.WithAtlasHCL(func(w io.Writer) error {
			_, err := w.Write([]byte(`
			variable "url" {
				type    = string
				default = getenv("DB_URL")
			}
			env {
				name = atlas.env
				url  = var.url
				migration {
					dir = "file://migrations"
				}
			}`))
			return err
		}),
	)
	require.NoError(t, err)
	t.Cleanup(func() {
		require.NoError(t, ec.Close())
	})
	c, err := atlasexec.NewClient(ec.Path(), "atlas")
	require.NoError(t, err)
	got, err := c.MigrateApply(context.Background(), &atlasexec.MigrateApplyParams{
		Env: "test",
	})
	require.EqualError(t, err, `atlasexec: required flag "url" not set`)
	require.Nil(t, got)
	// Set the env var and try again
	os.Setenv("DB_URL", "sqlite://file?_fk=1&cache=shared&mode=memory")
	got, err = c.MigrateApply(context.Background(), &atlasexec.MigrateApplyParams{
		Env: "test",
	})
	require.NoError(t, err)
	require.EqualValues(t, "20230926085734", got.Target)
}

func TestMigrateLint(t *testing.T) {
	t.Run("with broken config", func(t *testing.T) {
		c, err := atlasexec.NewClient(".", "atlas")
		require.NoError(t, err)
		got, err := c.MigrateLint(context.Background(), &atlasexec.MigrateLintParams{
			ConfigURL: "file://config-broken.hcl",
		})
		require.ErrorContains(t, err, `project file "config-broken.hcl" was not found`)
		require.Nil(t, got)
	})
	t.Run("with broken dev-url", func(t *testing.T) {
		c, err := atlasexec.NewClient(".", "atlas")
		require.NoError(t, err)
		got, err := c.MigrateLint(context.Background(), &atlasexec.MigrateLintParams{
			DirURL: "file://atlasexec/testdata/migrations",
		})
		require.ErrorContains(t, err, `required flag(s) "dev-url" not set`)
		require.Nil(t, got)
	})
	t.Run("broken dir", func(t *testing.T) {
		c, err := atlasexec.NewClient(".", "atlas")
		require.NoError(t, err)
		got, err := c.MigrateLint(context.Background(), &atlasexec.MigrateLintParams{
			DevURL: "sqlite://file?mode=memory",
			DirURL: "file://atlasexec/testdata/doesnotexist",
		})
		require.ErrorContains(t, err, `stat atlasexec/testdata/doesnotexist: no such file or directory`)
		require.Nil(t, got)
	})
	t.Run("lint error parsing", func(t *testing.T) {
		c, err := atlasexec.NewClient(".", "atlas")
		require.NoError(t, err)
		got, err := c.MigrateLint(context.Background(), &atlasexec.MigrateLintParams{
			DevURL: "sqlite://file?mode=memory",
			DirURL: "file://testdata/migrations",
			Latest: 1,
		})
		require.NoError(t, err)
		require.GreaterOrEqual(t, 4, len(got.Steps))
		require.Equal(t, "sqlite3", got.Env.Driver)
		require.Equal(t, "testdata/migrations", got.Env.Dir)
		require.Equal(t, "sqlite://file?mode=memory", got.Env.URL.String())
		require.Equal(t, 1, len(got.Files))
		expectedReport := &x.FileReport{
			Name: "20230926085734_destructive-change.sql",
			Text: "DROP TABLE t2;\n",
			Reports: []sqlcheck.Report{{
				Text: "destructive changes detected",
				Diagnostics: []sqlcheck.Diagnostic{{
					Pos:  0,
					Text: `Dropping table "t2"`,
					Code: "DS102",
				}},
			}},
			Error: "destructive changes detected",
		}
		require.EqualValues(t, expectedReport, got.Files[0])
	})
	t.Run("lint with manually parsing output", func(t *testing.T) {
		c, err := atlasexec.NewClient(".", "atlas")
		require.NoError(t, err)
		var buf bytes.Buffer
		err = c.MigrateLintError(context.Background(), &atlasexec.MigrateLintParams{
			DevURL: "sqlite://file?mode=memory",
			DirURL: "file://testdata/migrations",
			Latest: 1,
			Writer: &buf,
		})
		require.NoError(t, err)
		var raw json.RawMessage
		require.NoError(t, json.NewDecoder(&buf).Decode(&raw))
	})
	t.Run("lint uses --base and --latest", func(t *testing.T) {
		c, err := atlasexec.NewClient(".", "atlas")
		require.NoError(t, err)
		summary, err := c.MigrateLint(context.Background(), &atlasexec.MigrateLintParams{
			DevURL: "sqlite://file?mode=memory",
			DirURL: "file://testdata/migrations",
			Latest: 1,
			Base:   "atlas://test-dir",
		})
		require.ErrorContains(t, err, "--latest, --git-base, and --base are mutually exclusive")
		require.Nil(t, summary)
	})
}

func TestMigrateLintWithLogin(t *testing.T) {
	type graphQLQuery struct {
		Query     string          `json:"query"`
		Variables json.RawMessage `json:"variables"`
	}
	type Dir struct {
		Name    string `json:"name"`
		Content string `json:"content"`
		Slug    string `json:"slug"`
	}
	type dirsQueryResponse struct {
		Data struct {
			Dirs []Dir `json:"dirs"`
		} `json:"data"`
	}
	token := "123456789"
	srv := httptest.NewServer(http.HandlerFunc(func(w http.ResponseWriter, r *http.Request) {
		require.Equal(t, "Bearer "+token, r.Header.Get("Authorization"))
		var query graphQLQuery
		require.NoError(t, json.NewDecoder(r.Body).Decode(&query))
<<<<<<< HEAD
		switch {
		case strings.Contains(query.Query, "mutation reportMigrationLint"):
			_, _ = fmt.Fprintf(w, `{ "data": { "reportMigrationLint": { "url": "https://migration-lint-report-url" } } }`)
		case strings.Contains(query.Query, "query dirs"):
			dir, err := migrate.NewLocalDir("./testdata/migrations")
			require.NoError(t, err)
			ad, err := migrate.ArchiveDir(dir)
			require.NoError(t, err)
			var resp dirsQueryResponse
			resp.Data.Dirs = []Dir{{
				Name:    "test-dir-name",
				Slug:    "test-dir-slug",
				Content: base64.StdEncoding.EncodeToString(ad),
			}}
			st2bytes, err := json.Marshal(resp)
			require.NoError(t, err)
			_, _ = fmt.Fprint(w, string(st2bytes))
=======
		if strings.Contains(query.Query, "mutation reportMigrationLint") {
			_, err := fmt.Fprint(w, `{ "data": { "reportMigrationLint": { "url": "https://migration-lint-report-url" } } }`)
			require.NoError(t, err)
>>>>>>> 9bd49af5
		}
	}))
	t.Cleanup(srv.Close)
	st := fmt.Sprintf(
		`atlas { 
			cloud {	
				token = %q
				url = %q
			}
		}
		env "test" {}
		`, token, srv.URL)
	atlasConfigURL, clean, err := atlasexec.TempFile(st, "hcl")
	require.NoError(t, err)
	t.Cleanup(func() {
		require.NoError(t, clean())
	})
	t.Run("Web and Writer params produces an error", func(t *testing.T) {
		c, err := atlasexec.NewClient(".", "atlas")
		require.NoError(t, err)
		params := &atlasexec.MigrateLintParams{
			ConfigURL: atlasConfigURL,
			DevURL:    "sqlite://file?mode=memory",
			DirURL:    "file://testdata/migrations",
			Latest:    1,
			Web:       true,
		}
		got, err := c.MigrateLint(context.Background(), params)
		require.ErrorContains(t, err, "Writer or Web reporting are not supported")
		require.Nil(t, got)
		params.Web = false
		params.Writer = &bytes.Buffer{}
		got, err = c.MigrateLint(context.Background(), params)
		require.ErrorContains(t, err, "Writer or Web reporting are not supported")
		require.Nil(t, got)
	})
	t.Run("lint parse web output", func(t *testing.T) {
		c, err := atlasexec.NewClient(".", "atlas")
		require.NoError(t, err)
		var buf bytes.Buffer
		require.NoError(t, c.MigrateLintError(context.Background(), &atlasexec.MigrateLintParams{
			DevURL:    "sqlite://file?mode=memory",
			DirURL:    "file://testdata/migrations",
			ConfigURL: atlasConfigURL,
			Latest:    1,
			Writer:    &buf,
			Web:       true,
		}))
		require.Equal(t, strings.TrimSpace(buf.String()), "https://migration-lint-report-url")
	})
	t.Run("lint uses --base", func(t *testing.T) {
		c, err := atlasexec.NewClient(".", "atlas")
		require.NoError(t, err)
		summary, err := c.MigrateLint(context.Background(), &atlasexec.MigrateLintParams{
			DevURL: "sqlite://file?mode=memory",
			DirURL: "file://testdata/migrations",

			ConfigURL: atlasConfigURL,
			Base:      "atlas://test-dir-slug",
		})
		require.NoError(t, err)
		require.NotNil(t, summary)
	})
}

func Test_MigrateStatus(t *testing.T) {
	type args struct {
		ctx  context.Context
		data *atlasexec.MigrateStatusParams
	}
	tests := []struct {
		name        string
		args        args
		wantCurrent string
		wantNext    string
		wantErr     bool
	}{
		{
			args: args{
				ctx: context.Background(),
				data: &atlasexec.MigrateStatusParams{
					DirURL: "file://testdata/migrations",
				},
			},
			wantCurrent: "No migration applied yet",
			wantNext:    "20230727105553",
		},
	}
	wd, err := os.Getwd()
	require.NoError(t, err)
	c, err := atlasexec.NewClient(wd, "atlas")
	require.NoError(t, err)
	for _, tt := range tests {
		t.Run(tt.name, func(t *testing.T) {
			dbpath := sqlitedb(t)
			path := fmt.Sprintf("sqlite://%s", dbpath)
			tt.args.data.URL = path
			got, err := c.MigrateStatus(tt.args.ctx, tt.args.data)
			if (err != nil) != tt.wantErr {
				t.Errorf("migrateStatus() error = %v, wantErr %v", err, tt.wantErr)
				return
			}
			require.Equal(t, tt.wantCurrent, got.Current)
			require.Equal(t, tt.wantNext, got.Next)
		})
	}
}

func Test_SchemaApply(t *testing.T) {
	ce, err := atlasexec.NewWorkingDir()
	require.NoError(t, err)
	t.Cleanup(func() {
		require.NoError(t, ce.Close())
	})
	f, err := os.CreateTemp("", "sqlite-test")
	require.NoError(t, err)
	defer os.Remove(f.Name())
	u := fmt.Sprintf("sqlite://%s?_fk=1", f.Name())
	c, err := atlasexec.NewClient(ce.Path(), "atlas")
	require.NoError(t, err)

	s1 := `
	-- create table "users
	CREATE TABLE users(
		id int NOT NULL,
		name varchar(100) NULL,
		PRIMARY KEY(id)
	);`
	path, err := ce.WriteFile("schema.sql", []byte(s1))
	to := fmt.Sprintf("file://%s", path)
	require.NoError(t, err)
	_, err = c.SchemaApply(context.Background(), &atlasexec.SchemaApplyParams{
		URL:    u,
		To:     to,
		DevURL: "sqlite://file?_fk=1&cache=shared&mode=memory",
	})
	require.NoError(t, err)
	_, err = ce.WriteFile("schema.sql", []byte(s1+`
	-- create table "blog_posts"
	CREATE TABLE blog_posts(
		id int NOT NULL,
		title varchar(100) NULL,
		body text NULL,
		author_id int NULL,
		PRIMARY KEY(id),
		CONSTRAINT author_fk FOREIGN KEY(author_id) REFERENCES users(id)
	);`))
	require.NoError(t, err)
	_, err = c.SchemaApply(context.Background(), &atlasexec.SchemaApplyParams{
		URL:    u,
		To:     to,
		DevURL: "sqlite://file?_fk=1&cache=shared&mode=memory",
	})
	require.NoError(t, err)

	s, err := c.SchemaInspect(context.Background(), &atlasexec.SchemaInspectParams{
		URL: u,
	})
	require.NoError(t, err)
	require.Equal(t, `table "users" {
  schema = schema.main
  column "id" {
    null = false
    type = int
  }
  column "name" {
    null = true
    type = varchar
  }
  primary_key {
    columns = [column.id]
  }
}
table "blog_posts" {
  schema = schema.main
  column "id" {
    null = false
    type = int
  }
  column "title" {
    null = true
    type = varchar
  }
  column "body" {
    null = true
    type = text
  }
  column "author_id" {
    null = true
    type = int
  }
  primary_key {
    columns = [column.id]
  }
  foreign_key "author_fk" {
    columns     = [column.author_id]
    ref_columns = [table.users.column.id]
    on_update   = NO_ACTION
    on_delete   = NO_ACTION
  }
}
schema "main" {
}
`, s)
}

func TestVersion(t *testing.T) {
	wd, err := os.Getwd()
	require.NoError(t, err)
	c, err := atlasexec.NewClient(t.TempDir(), filepath.Join(wd, "./mock-atlas.sh"))
	require.NoError(t, err)

	for _, tt := range []struct {
		env    string
		expect *atlasexec.Version
	}{
		{
			env:    "",
			expect: &atlasexec.Version{Version: "1.2.3"},
		},
		{
			env: "v0.14.1-abcdef-canary",
			expect: &atlasexec.Version{
				Version: "0.14.1",
				SHA:     "abcdef",
				Canary:  true,
			},
		},
		{
			env: "v11.22.33-sha",
			expect: &atlasexec.Version{
				Version: "11.22.33",
				SHA:     "sha",
			},
		},
	} {
		t.Run(tt.env, func(t *testing.T) {
			t.Setenv("TEST_ATLAS_VERSION", tt.env)
			v, err := c.Version(context.Background())
			require.NoError(t, err)
			require.Equal(t, tt.expect, v)
		})
	}
}

func sqlitedb(t *testing.T) string {
	td := t.TempDir()
	dbpath := filepath.Join(td, "file.db")
	_, err := sql.Open("sqlite3", fmt.Sprintf("file:%s?cache=shared&_fk=1", dbpath))
	require.NoError(t, err)
	return dbpath
}<|MERGE_RESOLUTION|>--- conflicted
+++ resolved
@@ -1,7 +1,6 @@
 package atlasexec_test
 
 import (
-	"ariga.io/atlas/sql/migrate"
 	"bytes"
 	"context"
 	"database/sql"
@@ -18,6 +17,7 @@
 
 	"ariga.io/atlas-go-sdk/atlasexec"
 	"ariga.io/atlas/cmd/atlas/x"
+	"ariga.io/atlas/sql/migrate"
 	"ariga.io/atlas/sql/sqlcheck"
 
 	_ "github.com/mattn/go-sqlite3"
@@ -169,10 +169,10 @@
 		require.Equal(t, "Bearer "+token, r.Header.Get("Authorization"))
 		var query graphQLQuery
 		require.NoError(t, json.NewDecoder(r.Body).Decode(&query))
-<<<<<<< HEAD
 		switch {
 		case strings.Contains(query.Query, "mutation reportMigrationLint"):
-			_, _ = fmt.Fprintf(w, `{ "data": { "reportMigrationLint": { "url": "https://migration-lint-report-url" } } }`)
+			_, err := fmt.Fprintf(w, `{ "data": { "reportMigrationLint": { "url": "https://migration-lint-report-url" } } }`)
+			require.NoError(t, err)
 		case strings.Contains(query.Query, "query dirs"):
 			dir, err := migrate.NewLocalDir("./testdata/migrations")
 			require.NoError(t, err)
@@ -186,12 +186,8 @@
 			}}
 			st2bytes, err := json.Marshal(resp)
 			require.NoError(t, err)
-			_, _ = fmt.Fprint(w, string(st2bytes))
-=======
-		if strings.Contains(query.Query, "mutation reportMigrationLint") {
-			_, err := fmt.Fprint(w, `{ "data": { "reportMigrationLint": { "url": "https://migration-lint-report-url" } } }`)
-			require.NoError(t, err)
->>>>>>> 9bd49af5
+			_, err = fmt.Fprint(w, string(st2bytes))
+			require.NoError(t, err)
 		}
 	}))
 	t.Cleanup(srv.Close)
